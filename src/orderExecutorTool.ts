--- conflicted
+++ resolved
@@ -1,4 +1,3 @@
-<<<<<<< HEAD
 import {
   BigNumberish,
   BlockTag,
@@ -9,13 +8,6 @@
   TransactionResponse,
   ZeroHash,
 } from "ethers";
-=======
-import { Signer } from "@ethersproject/abstract-signer";
-import { BigNumber, BigNumberish } from "@ethersproject/bignumber";
-import { HashZero } from "@ethersproject/constants";
-import type { CallOverrides, ContractTransaction, PayableOverrides } from "@ethersproject/contracts";
-import { BlockTag, StaticJsonRpcProvider, TransactionRequest } from "@ethersproject/providers";
->>>>>>> dc16a42d
 import { BUY_SIDE, MULTICALL_ADDRESS, OrderStatus, SELL_SIDE, ZERO_ADDRESS, ZERO_ORDER_ID } from "./constants";
 import { IPyth__factory, LimitOrderBook__factory, Multicall3, Multicall3__factory } from "./contracts";
 import { PayableOverrides } from "./contracts/common";
@@ -140,11 +132,7 @@
     executorAddr?: string,
     submission?: PriceFeedSubmission,
     overrides?: PayableOverrides & { rpcURL?: string; splitTx?: boolean; maxGasLimit?: BigNumberish }
-<<<<<<< HEAD
   ): Promise<TransactionResponse> {
-=======
-  ): Promise<ContractTransaction> {
->>>>>>> dc16a42d
     if (this.proxyContract == null || this.signer == null) {
       throw Error("no proxy contract or wallet initialized. Use createProxyInstance().");
     }
@@ -229,7 +217,6 @@
     };
     // no gas limit was specified, explicitly estimate
     if (!overrides?.gasLimit) {
-<<<<<<< HEAD
       let gasLimit = await this.signer
         .estimateGas(unsignedTx)
         .then((gas) => (gas * 1500n) / 1000n)
@@ -238,35 +225,13 @@
         // gas estimate failed - txn would probably revert, double check (and possibly re-throw):
         overrides = { gasLimit: maxGasLimit ?? this.gasLimit, value: unsignedTx.value, ...overrides };
         await this.getOrderBookContract(symbol).executeOrders.staticCall(
-=======
-      // given gas price might be conservative, which leads to a lower a gas estimate
-      //-> compensate with larger buffer
-      let gasLimit = await this.signer
-        .estimateGas(unsignedTx)
-        .then((gas) => gas.mul(1500).div(1000))
-        .catch((_e) => undefined);
-
-      if (!gasLimit) {
-        // gas estimate failed - txn would probably revert, double check (and possibly re-throw):
-        overrides = {
-          ...overrides,
-          gasLimit: maxGasLimit ?? this.gasLimit,
-          value: unsignedTx.value,
-        };
-        await this.getOrderBookContract(symbol, provider).callStatic.executeOrders(
->>>>>>> dc16a42d
           orderIds,
           executorAddr,
           submission.priceFeedVaas,
           submission.timestamps,
           overrides
         );
-<<<<<<< HEAD
         gasLimit = BigInt(maxGasLimit ?? this.gasLimit);
-=======
-        // it worked - use fallback
-        gasLimit = BigNumber.from(maxGasLimit ?? this.gasLimit);
->>>>>>> dc16a42d
       }
       unsignedTx.gasLimit = gasLimit;
     }
