--- conflicted
+++ resolved
@@ -6,7 +6,7 @@
     "proxyAddr": "0x7Fb76c91e4950bD48Ed1C812EdE98A5Db96cb4e7",
     "nodeURL": "https://polygon-mumbai.blockpi.network/v1/rpc/public",
     "priceFeedConfigNetwork": "testnet",
-<<<<<<< HEAD
+    "shareTokenABILocation": "testnet/v7/ShareToken.json",
     "proxyABILocation": "testnet/v7/IPerpetualManager.json",
     "limitOrderBookFactoryABILocation": "testnet/v7/LimitOrderBookFactory.json",
     "limitOrderBookABILocation": "testnet/v7/LimitOrderBook.json"
@@ -19,14 +19,9 @@
     "nodeURL": "https://matic-mumbai.chainstacklabs.com",
     "priceFeedConfigNetwork": "testnet",
     "proxyABILocation": "testnet/v8/IPerpetualManager.json",
+    "shareTokenABILocation": "testnet/v8/ShareToken.json",
     "limitOrderBookFactoryABILocation": "testnet/v8/LimitOrderBookFactory.json",
     "limitOrderBookABILocation": "testnet/v8/LimitOrderBook.json"
-=======
-    "proxyABILocation": "testnet/IPerpetualManager.json",
-    "shareTokenABILocation": "testnet/ShareToken.json",
-    "limitOrderBookFactoryABILocation": "testnet/LimitOrderBookFactory.json",
-    "limitOrderBookABILocation": "testnet/LimitOrderBook.json"
->>>>>>> 00e26025
   },
   {
     "name": "mainnet",
