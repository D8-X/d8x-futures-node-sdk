import { BigNumber, BigNumberish, BytesLike, constants, ContractTransaction } from "ethers";
import { NumberLiteralType } from "typescript";
export const DEFAULT_CONFIG = "../config/defaultConfig.json";
export const DEFAULT_CONFIG_TESTNET_NAME = "testnet";
export const DEFAULT_CONFIG_MAINNET_NAME = "mainnet";

export const ERC20_ABI = require("../abi/ERC20.json");
export const MOCK_TOKEN_SWAP_ABI = require("../abi/MockTokenSwap.json");
export const COLLATERAL_CURRENCY_QUOTE = 0;
export const COLLATERAL_CURRENCY_BASE = 1;
export const COLLATERAL_CURRENCY_QUANTO = 2;
export const PERP_STATE_STR = ["INVALID", "INITIALIZING", "NORMAL", "EMERGENCY", "CLEARED"];
export const ZERO_ADDRESS = constants.AddressZero;
export const ZERO_ORDER_ID = constants.HashZero;

export const ONE_64x64 = BigNumber.from("0x010000000000000000");
export const MAX_64x64 = BigNumber.from("0x7FFFFFFFFFFFFFFFFFFFFFFFFFFFFFFF");
export const MAX_UINT_256 = BigNumber.from(2).pow(256).sub(BigNumber.from(1));
export const DECIMALS = BigNumber.from(10).pow(BigNumber.from(18));

export const ORDER_MAX_DURATION_SEC = 60 * 60 * 24 * 30 * 4;

export const MASK_CLOSE_ONLY = BigNumber.from("0x80000000");
export const MASK_LIMIT_ORDER = BigNumber.from("0x04000000");
export const MASK_MARKET_ORDER = BigNumber.from("0x40000000");
export const MASK_STOP_ORDER = BigNumber.from("0x20000000");
export const MASK_KEEP_POS_LEVERAGE = BigNumber.from("0x08000000");

export const ORDER_TYPE_LIMIT = "LIMIT";
export const ORDER_TYPE_MARKET = "MARKET";
export const ORDER_TYPE_STOP_MARKET = "STOP_MARKET";
export const ORDER_TYPE_STOP_LIMIT = "STOP_LIMIT";
export const BUY_SIDE = "BUY";
export const SELL_SIDE = "SELL";
export const CLOSED_SIDE = "CLOSED";
export interface NodeSDKConfig {
  name: string | undefined;
  version: number;
  nodeURL: string;
  proxyAddr: string;
  proxyABILocation: string;
  limitOrderBookFactoryAddr: string;
  limitOrderBookABILocation: string;
  limitOrderBookFactoryABILocation: string;
  symbolListLocation: string;
  priceFeedConfigNetwork: string;
  gasLimit?: number | undefined;
}

export interface MarginAccount {
  symbol: string;
  positionNotionalBaseCCY: number;
  side: string;
  entryPrice: number;
  leverage: number;
  markPrice: number;
  unrealizedPnlQuoteCCY: number;
  unrealizedFundingCollateralCCY: number;
  collateralCC: number;
  liquidationPrice: [number, number | undefined];
  liquidationLvg: number;
  collToQuoteConversion: number;
}

export enum CollaterlCCY {
  QUOTE = 0,
  BASE,
  QUANTO,
}

export interface PoolStaticInfo {
  poolId: number;
  poolMarginSymbol: string;
  poolMarginTokenAddr: string;
  shareTokenAddr: string;
  oracleFactoryAddr: string;
}

export interface PerpetualStaticInfo {
  id: number;
  limitOrderBookAddr: string;
  initialMarginRate: number;
  maintenanceMarginRate: number;
  collateralCurrencyType: CollaterlCCY;
  S2Symbol: string;
  S3Symbol: string;
  lotSizeBC: number;
  priceIds: string[];
}

/**
 * @global
 * @typedef {Object} ExchangeInfo
 * @property {PoolState[]} pools Array of state objects for all pools in the exchange.
 * @property {string} oracleFactoryAddr Address of the oracle factory used by the pools in the exchange.
 */
export interface ExchangeInfo {
  pools: PoolState[];
  oracleFactoryAddr: string;
  proxyAddr: string;
}

/**
 * @global
 * @typedef {Object} PoolState
 * @property {boolean} isRunning True if the pool is running.
 * @property {string} marginTokenAddr  Address of the token used by the pool.
 * This is the token used for margin deposits, liquidity provision, and trading fees.
 * @property {string} poolShareTokenAddr Address of the pool share token.
 * This is the token issued to external liquidity providers.
 * @property {number} defaultFundCashCC Amount of cash in the default fund of this pool, denominated in margin tokens.
 * @property {number} pnlParticipantCashCC Amount of cash in the PnL participation pool, i.e. cash deposited by external liquidity providers.
 * @property {number} totalAMMFundCashCC Amount of cash aggregated across all perpetual AMM funds in this pool.
 * @property {number} totalTargetAMMFundSizeCC Target AMM funds aggregated across all perpetuals in this pool.
 * @property {number} brokerCollateralLotSize Price of one lot for brokers who wish to participate in this pool. Denominated in margin tokens.
 * @property {PerpetualState[]} perpetuals Array of all perpetuals in this pool.
 */
export interface PoolState {
  isRunning: boolean;
  poolSymbol: string;
  marginTokenAddr: string;
  poolShareTokenAddr: string;
  defaultFundCashCC: number;
  pnlParticipantCashCC: number;
  totalAMMFundCashCC: number;
  totalTargetAMMFundSizeCC: number;
  brokerCollateralLotSize: number;
  perpetuals: PerpetualState[];
}

export interface PerpetualState {
  id: number;
  state: string;
  baseCurrency: string;
  quoteCurrency: string;
  indexPrice: number;
  collToQuoteIndexPrice: number;
  markPrice: number;
  midPrice: number;
  currentFundingRateBps: number;
  openInterestBC: number;
  maxPositionBC: number;
}

export interface OrderResponse {
  tx: ContractTransaction;
  orderId: string;
}

export interface OrderStruct {
  orders: Order[];
  orderIds: string[];
}

export interface Order {
  symbol: string;
  side: string;
  type: string;
  quantity: number;
  reduceOnly?: boolean | undefined;
  limitPrice?: number | undefined;
  keepPositionLvg?: boolean | undefined;
  brokerFeeTbps?: number | undefined;
  brokerAddr?: string | undefined;
  brokerSignature?: BytesLike | undefined;
  stopPrice?: number | undefined;
  leverage?: number | undefined;
  deadline?: number | undefined;
  timestamp: number;
  submittedBlock?: number;
}

export interface TradeEvent {
  perpetualId: number;
  positionId: string;
  orderId: string;
  newPositionSizeBC: number;
  executionPrice: number;
}

export interface SmartContractOrder {
  flags: BigNumberish;
  iPerpetualId: BigNumberish;
  brokerFeeTbps: BigNumberish;
  traderAddr: string;
  brokerAddr: string;
  referrerAddr: string;
  brokerSignature: BytesLike;
  fAmount: BigNumberish;
  fLimitPrice: BigNumberish;
  fTriggerPrice: BigNumberish;
  fLeverage: BigNumberish;
  iDeadline: BigNumberish;
  createdTimestamp: BigNumberish;
  submittedBlock: BigNumberish;
}
/*
        t32 flags;
        uint24 iPerpetualId;
        uint16 brokerFeeTbps;
        address traderAddr;
        address brokerAddr;
        address referrerAddr;
        bytes brokerSignature;
        int128 fAmount;
        int128 fLimitPrice;
        int128 fTriggerPrice;
        int128 fLeverage; // 0 if deposit and trade separate
        uint256 iDeadline;
        uint256 createdTimestamp;
        */

export interface PriceFeedConfig {
  network: string;
  ids: Array<{ symbol: string; id: string; type: string; origin: string }>;
  endpoints: Array<{ type: string; endpoint: string }>;
}

export interface PriceFeedSubmission {
  symbols: string[];
<<<<<<< HEAD
  priceFeedVaas: string[]; 
  prices: number[];
  timestamps: number[];
=======
  priceFeedVaas: string[];
  priceInfo: Array<{ px: number; timestamp: number }>;
>>>>>>> 5ce0e2bc
}

export interface VaaPxExtension {
  conf: BigNumber;
  expo: number;
  price: BigNumber;
  publish_time: number;
}<|MERGE_RESOLUTION|>--- conflicted
+++ resolved
@@ -218,14 +218,9 @@
 
 export interface PriceFeedSubmission {
   symbols: string[];
-<<<<<<< HEAD
   priceFeedVaas: string[]; 
   prices: number[];
   timestamps: number[];
-=======
-  priceFeedVaas: string[];
-  priceInfo: Array<{ px: number; timestamp: number }>;
->>>>>>> 5ce0e2bc
 }
 
 export interface VaaPxExtension {
