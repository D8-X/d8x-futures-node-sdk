--- conflicted
+++ resolved
@@ -1,10 +1,6 @@
 {
   "name": "@d8x/perpetuals-sdk",
-<<<<<<< HEAD
-  "version": "0.7.10",
-=======
   "version": "0.7.13",
->>>>>>> 98630218
   "description": "Node TypeScript SDK for D8X Perpetual Futures",
   "author": "D8X",
   "homepage": "https://github.com/D8-X/d8x-futures-node-sdk#readme",
