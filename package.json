--- conflicted
+++ resolved
@@ -27,11 +27,7 @@
   },
   "name": "@d8x/perpetuals-sdk",
   "description": "Node TypeScript SDK for D8X Perpetual Futures",
-<<<<<<< HEAD
-  "version": "0.0.22",
-=======
   "version": "0.0.23",
->>>>>>> 4660a9db
   "main": "./dist/index.js",
   "types": "./dist/index.d.ts",
   "directories": {
