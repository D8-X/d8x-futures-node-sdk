import { ethers } from "ethers";
import { NodeSDKConfig, ExchangeInfo, Order } from "../src/nodeSDKTypes";
import { ABK64x64ToFloat } from "../src/d8XMath";
import PerpetualDataHandler from "../src/perpetualDataHandler";
import MarketData from "../src/marketData";
import { to4Chars, toBytes4, fromBytes4, fromBytes4HexString } from "../src/utils";
import LiquidityProviderTool from "../src/liquidityProviderTool";
<<<<<<< HEAD
import OrderReferrerTool from "../src/orderReferrerTool";
=======
import LiquidatorTool from "../src/liquidatorTool";
import OrderReferrerTool from "../src/orderReferrerTool";
import BrokerTool from "../src/brokerTool";
>>>>>>> 86d7c176
let pk: string = <string>process.env.PK;
let RPC: string = <string>process.env.RPC;

jest.setTimeout(150000);

let config: NodeSDKConfig;
let proxyContract: ethers.Contract;
let mktData: MarketData;
let orderRefTool: OrderReferrerTool;
let liqProvTool: LiquidityProviderTool;
let liqTool: LiquidatorTool;
let brokerTool: BrokerTool;
let refTool: OrderReferrerTool;
let orderIds: string[];
let wallet: ethers.Wallet;

describe("readOnly", () => {
  beforeAll(async function () {
    config = PerpetualDataHandler.readSDKConfig("testnet");
    if (RPC != undefined) {
      config.nodeURL = RPC;
    }
  });

  // describe("Oracle Routes", () => {
  //   beforeAll(async () => {
  //     const provider = new ethers.providers.JsonRpcProvider(RPC);
  //     let abi = require("../abi/IPerpetualManager.json");
  //     proxyContract = new ethers.Contract(config.proxyAddr, abi, provider);
  //   });
  //   it("routes", async () => {
  //     let ccyList = ["ETH-USD", "BTC-USD", "USD-USDC", "MATIC-USD"];

  //     for (let k = 0; k < ccyList.length; k++) {
  //       let basequote = ccyList[k].split("-");
  //       console.log("base, quote =", basequote);
  //       let px = await proxyContract.getOraclePrice([toBytes4(basequote[0]), toBytes4(basequote[1])]);
  //       console.log(`${basequote[0]}-${basequote[1]} = ${ABK64x64ToFloat(px)}`);
  //     }
  //   });
  // });

  describe("MarketData", () => {
    beforeAll(async () => {
      if (pk == undefined) {
        console.log(`Define private key: export PK="CA52A..."`);
        expect(false);
      }
      mktData = new MarketData(config);
      await mktData.createProxyInstance();
      wallet = new ethers.Wallet(pk);
    });
    it("exchange info", async () => {
      let info: ExchangeInfo = await mktData.exchangeInfo();
      console.log(info);
      for (var k = 0; k < info.pools.length; k++) {
        let pool = info.pools[k];
        console.log(`Perpetuals in ${k}-th pool:`);
        console.log(pool.perpetuals);
      }
    });
    it("oracle routes", async () => {
      let ccyList = ["ETH-USD", "BTC-USD", "USD-USDC", "MATIC-USD"];

      for (let k = 0; k < ccyList.length; k++) {
        let basequote = ccyList[k].split("-");
        let px = await mktData.getOraclePrice(basequote[0], basequote[1]);
        console.log(`${basequote[0]}-${basequote[1]} = ${px}`);
      }
    });
    it("openOrders", async () => {
      let ordersStruct = await mktData.openOrders(wallet.address, "ETH-USD-MATIC");
      console.log("order ids=", ordersStruct.orderIds);
      console.log("orders   =", ordersStruct.orders);
      orderIds = ordersStruct.orderIds;
    });
    it("get margin info", async () => {
      let mgn = await mktData.positionRisk(wallet.address, "ETH-USD-MATIC");
      console.log("mgn=", mgn);
    });

    it("get pool id", async () => {
      let perpSymbol = "ETH-USD-MATIC";
      let id = mktData.getPoolIdFromSymbol(perpSymbol);
      let poolSymbol = mktData.getSymbolFromPoolId(id);
      console.log(`Perp symbol ${perpSymbol} -> pool ID ${id} -> pool symbol ${poolSymbol}`);
    });
  });

  describe("Liquidity Provider", () => {
    beforeAll(async () => {
      if (pk == undefined) {
        console.log(`Define private key: export PK="CA52A..."`);
        expect(false);
      }
      liqProvTool = new LiquidityProviderTool(config, pk);
      await liqProvTool.createProxyInstance();
    });
    it("getParticipationValue", async () => {
      let val = await liqProvTool.getParticipationValue("MATIC");
      console.log("pool sharetoken value", val.value);
    });
  });
<<<<<<< HEAD
=======

  describe("Liquidator", () => {
    beforeAll(async () => {
      if (pk == undefined) {
        console.log(`Define private key: export PK="CA52A..."`);
        expect(false);
      }
      liqTool = new LiquidatorTool(config, pk);
      await liqTool.createProxyInstance();
    });
    it("should get number of active accounts", async () => {
      let symbol = "ETH-USD-MATIC";
      let numAccounts = await liqTool.countActivePerpAccounts(symbol);
      console.log(`number of active accounts for symbol ${symbol} = ${numAccounts}`);
    });
    it("should get first n active accounts", async () => {
      let symbol = "ETH-USD-MATIC";
      let firstN = 2;
      let firstNAccounts = await liqTool.getActiveAccountsByChunks(symbol, 0, firstN);
      console.log(`first ${firstN} active accounts for ${symbol}:`);
      console.log(firstNAccounts);
    });
    it("should get all active accounts", async () => {
      let symbol = "ETH-USD-MATIC";
      let allAccounts = await liqTool.getAllActiveAccounts(symbol);
      console.log(`all active accounts for ${symbol}:`);
      console.log(allAccounts);
    });
    it("should check if trader is liquidatable", async () => {
      let symbol = "ETH-USD-MATIC";
      let traderAddr = (await liqTool.getActiveAccountsByChunks(symbol, 0, 1))[0];
      let isLiquidatable = !(await liqTool.isMaintenanceMarginSafe(symbol, traderAddr));
      console.log(`Trader with address ${traderAddr} is ${isLiquidatable ? "" : "NOT"} liquidatable`);
    });
  });

  describe("Broker", () => {
    beforeAll(async function () {
      config = PerpetualDataHandler.readSDKConfig("../config/defaultConfig.json");
      if (RPC != undefined) {
        config.nodeURL = RPC;
      }
      expect(pk == undefined).toBeFalsy();
      brokerTool = new BrokerTool(config, pk);
      await brokerTool.createProxyInstance();
    });
    it("should get lot size and fees for some numbers of lots", async () => {
      let symbol = "MATIC";
      let lotSizeSC = await brokerTool.getLotSize(symbol);
      console.log(`lot size for ${symbol} pool is ${lotSizeSC} MATIC`);
      let designations = [1, 2, 5, 10, 15]; //, 20, 25, 40, 60, 100, 400, 600];
      console.log("Some broker designations and fees:");
      for (var k = 0; k < designations.length; k++) {
        let lots = designations[k];
        let fee = await brokerTool.getFeeForBrokerDesignation(symbol, lots);
        console.log(`Exchange fee for ${lots} lots is ${100 * fee} %`);
      }
    });

    it("should get broker designation and fee", async () => {
      let symbol = "MATIC";
      let lots = await brokerTool.getBrokerDesignation(symbol);
      let fee = await brokerTool.getFeeForBrokerDesignation(symbol);
      console.log(`broker designation is ${lots} lots, with an induced fee of ${fee * 10_000} bps`);
    });

    it("should get broker volume and fee", async () => {
      let symbol = "MATIC";
      let volume = 0; //await brokerTool.getCurrentBrokerVolume(symbol); // uncomment when implemented
      let fee = await brokerTool.getFeeForBrokerVolume(symbol);
      console.log(`broker volume is ${volume}, with an induced fee of ${10_000 * fee!} bps`);
    });

    it("should get broker stake induced fee", async () => {
      // this is based on stake only, independent of the pool
      let fee = await brokerTool.getFeeForBrokerStake();
      console.log(`broker fee induced by his stake is ${10_000 * fee!} bps`);
    });

    it("should determine the exchange fee for an order not signed by this broker", async () => {
      let order: Order = {
        symbol: "MATIC-USD-MATIC",
        side: "BUY",
        type: "MARKET",
        quantity: 5,
        leverage: 2,
        timestamp: Date.now(),
      };
      const myAddress = new ethers.Wallet(pk).address;
      let fee = await brokerTool.determineExchangeFee(order, myAddress);
      console.log(`exchange fee for an order with my address and no broker signature is ${10_000 * fee} basis points`);
    });

    it("should determine the exchange fee for an order signed by this broker", async () => {
      let order: Order = {
        symbol: "ETH-USD-MATIC",
        side: "BUY",
        type: "MARKET",
        quantity: 0.5,
        leverage: 2,
        timestamp: Date.now(),
      };
      const myAddress = new ethers.Wallet(pk).address;
      let brokerFee = 0.05;
      let deadline = Date.now() + 10000;
      let signedOrder = await brokerTool.signOrder(order, myAddress, brokerFee, deadline);
      let fee = await brokerTool.determineExchangeFee(signedOrder, myAddress);
      console.log(`exchange fee for a broker-signed order with my address is ${10_000 * fee} basis points`);
    });
  });

>>>>>>> 86d7c176
  describe("Referrer", () => {
    beforeAll(async () => {
      if (pk == undefined) {
        console.log(`Define private key: export PK="CA52A..."`);
        expect(false);
      }
<<<<<<< HEAD
      orderRefTool = new OrderReferrerTool(config, pk);
      await orderRefTool.createProxyInstance();
    });
    it("poll limit orders", async () => {
      let val = await orderRefTool.pollLimitOrders("ETH-USD-MATIC", 15, undefined);
      console.log("val=", val);
=======
      refTool = new OrderReferrerTool(config, pk);
      await refTool.createProxyInstance();
    });
    it("should get number of open orders", async () => {
      let symbol = "ETH-USD-MATIC";
      let numOrders = await refTool.numberOfOpenOrders(symbol);
      console.log(`There are ${numOrders} currently open for symbol ${symbol}`);
    });
    it("should get array of all open orders", async () => {
      let symbol = "ETH-USD-MATIC";
      let openOrders = await refTool.getAllOpenOrders(symbol);
      console.log(`Open orders for symbol ${symbol}:`);
      console.log(openOrders);
>>>>>>> 86d7c176
    });
  });
});<|MERGE_RESOLUTION|>--- conflicted
+++ resolved
@@ -5,13 +5,9 @@
 import MarketData from "../src/marketData";
 import { to4Chars, toBytes4, fromBytes4, fromBytes4HexString } from "../src/utils";
 import LiquidityProviderTool from "../src/liquidityProviderTool";
-<<<<<<< HEAD
-import OrderReferrerTool from "../src/orderReferrerTool";
-=======
 import LiquidatorTool from "../src/liquidatorTool";
 import OrderReferrerTool from "../src/orderReferrerTool";
 import BrokerTool from "../src/brokerTool";
->>>>>>> 86d7c176
 let pk: string = <string>process.env.PK;
 let RPC: string = <string>process.env.RPC;
 
@@ -20,7 +16,6 @@
 let config: NodeSDKConfig;
 let proxyContract: ethers.Contract;
 let mktData: MarketData;
-let orderRefTool: OrderReferrerTool;
 let liqProvTool: LiquidityProviderTool;
 let liqTool: LiquidatorTool;
 let brokerTool: BrokerTool;
@@ -115,8 +110,6 @@
       console.log("pool sharetoken value", val.value);
     });
   });
-<<<<<<< HEAD
-=======
 
   describe("Liquidator", () => {
     beforeAll(async () => {
@@ -228,21 +221,12 @@
     });
   });
 
->>>>>>> 86d7c176
   describe("Referrer", () => {
     beforeAll(async () => {
       if (pk == undefined) {
         console.log(`Define private key: export PK="CA52A..."`);
         expect(false);
       }
-<<<<<<< HEAD
-      orderRefTool = new OrderReferrerTool(config, pk);
-      await orderRefTool.createProxyInstance();
-    });
-    it("poll limit orders", async () => {
-      let val = await orderRefTool.pollLimitOrders("ETH-USD-MATIC", 15, undefined);
-      console.log("val=", val);
-=======
       refTool = new OrderReferrerTool(config, pk);
       await refTool.createProxyInstance();
     });
@@ -256,7 +240,10 @@
       let openOrders = await refTool.getAllOpenOrders(symbol);
       console.log(`Open orders for symbol ${symbol}:`);
       console.log(openOrders);
->>>>>>> 86d7c176
+    });
+    it("poll limit orders", async () => {
+      let val = await refTool.pollLimitOrders("ETH-USD-MATIC", 15, undefined);
+      console.log("val=", val);
     });
   });
 });