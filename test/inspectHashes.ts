import { defaultAbiCoder } from "@ethersproject/abi";
import { Bytes, concat } from "@ethersproject/bytes";
import { keccak256 } from "@ethersproject/keccak256";
import { StaticJsonRpcProvider } from "@ethersproject/providers";
import { toUtf8Bytes } from "@ethersproject/strings";
<<<<<<< HEAD

=======
import { Wallet } from "@ethersproject/wallet";
import { ethers } from "ethers";
import { BUY_SIDE, MASK_MARKET_ORDER, ORDER_TYPE_MARKET } from "../src/constants";
import { floatToABK64x64 } from "../src/d8XMath";
import { Order, SmartContractOrder } from "../src/nodeSDKTypes";
import TraderDigests from "../src/traderDigests";
>>>>>>> 02878a54
async function BrokerDigest(
  chainId: number,
  proxyAddress: string,
  brokerFeeTbps: number,
  iPerpetualId: number,
  traderAddr: string,
  iDeadline: number
): Promise<[string, string, string]> {
  const NAME = "Perpetual Trade Manager";
  const DOMAIN_TYPEHASH = keccak256(Buffer.from("EIP712Domain(string name,uint256 chainId,address verifyingContract)"));
  let abiCoder = defaultAbiCoder;
  let domainSeparator = keccak256(
    abiCoder.encode(
      ["bytes32", "bytes32", "uint256", "address"],
      [DOMAIN_TYPEHASH, keccak256(Buffer.from(NAME)), chainId, proxyAddress]
    )
  );
  //
  const TRADE_BROKER_TYPEHASH = keccak256(
    Buffer.from("Order(uint24 iPerpetualId,uint16 brokerFeeTbps,address traderAddr,uint32 iDeadline)")
  );

  let structHash = keccak256(
    abiCoder.encode(
      ["bytes32", "uint24", "uint16", "address", "uint64"],
      [TRADE_BROKER_TYPEHASH, iPerpetualId, brokerFeeTbps, traderAddr, iDeadline]
    )
  );

  let digest = keccak256(abiCoder.encode(["bytes32", "bytes32"], [domainSeparator, structHash]));
  let digestBuffer = Buffer.from(digest.substring(2, digest.length), "hex");

  // get private key
  let pk: string = <string>process.env.PK;
  let provider = new StaticJsonRpcProvider("https://polygon-mumbai.gateway.tenderly.co");
  const wallet = new Wallet(pk);
  let signer = wallet.connect(provider);
  let toHash = hashMessage(digestBuffer);
  console.log("hash=", toHash);
  let signature = await signer.signMessage(digestBuffer);
  console.log("sig=", signature);
  console.log("wallet addr=", wallet.address);

  let addr = ethers.utils.recoverAddress(digestBuffer, signature);
  let addr2 = ethers.utils.verifyMessage(digestBuffer, signature);
  let addr3 = ethers.utils.verifyMessage(digest, signature);
  return [signature, digest, wallet.address];
}

export const messagePrefix = "\x19Ethereum Signed Message:\n";

export function hashMessage(message: Bytes | string): string {
  if (typeof message === "string") {
    message = toUtf8Bytes(message);
  }
  let tmp = concat([toUtf8Bytes(messagePrefix), toUtf8Bytes(String(message.length)), message]);
  console.log("message to hash=", tmp);
  return keccak256(concat([toUtf8Bytes(messagePrefix), toUtf8Bytes(String(message.length)), message]));
}

function toSCOrder(order: Order, traderAddr: string): SmartContractOrder {
  const perpetualId = 100001;
  let smOrder: SmartContractOrder = {
    flags: order.type == ORDER_TYPE_MARKET ? MASK_MARKET_ORDER : NaN,
    iPerpetualId: perpetualId,
    brokerFeeTbps: order.brokerFeeTbps == undefined ? 0 : order.brokerFeeTbps,
    traderAddr: traderAddr,
    brokerAddr: order.brokerAddr == undefined ? ethers.constants.AddressZero : order.brokerAddr,
    executorAddr: ethers.constants.AddressZero,
    brokerSignature: [],
    fAmount: floatToABK64x64(order.quantity),
    fLimitPrice: floatToABK64x64(order.limitPrice!),
    fTriggerPrice: floatToABK64x64(order.stopPrice!),
    leverageTDR: Math.round(100 * order.leverage!),
    iDeadline: Math.round(order.deadline!),
    submittedTimestamp: Math.round(order.submittedTimestamp!),
    executionTimestamp: Math.round(order.executionTimestamp!),
  };
  return smOrder;
}
async function main() {
  console.log("ABDK 15 = ", floatToABK64x64(15).toString());
  let order: Order = {
    symbol: "ETH-USD-MATIC",
    side: BUY_SIDE,
    type: ORDER_TYPE_MARKET,
    quantity: 15,
    reduceOnly: false,
    limitPrice: 0,
    keepPositionLvg: false,
    brokerFeeTbps: 0,
    brokerAddr: undefined,
    brokerSignature: undefined,
    stopPrice: 0,
    leverage: 5,
    deadline: 1684863656,
    submittedTimestamp: 1684263656,
    executionTimestamp: 1684263656,
  };
  const traderAddr = "0x9d5aaB428e98678d0E645ea4AeBd25f744341a05";
  let scOrder = toSCOrder(order, traderAddr);
  let digestTool = new TraderDigests();
  let chainId = 80001;
  let proxyAddr = "0x7Fb76c91e4950bD48Ed1C812EdE98A5Db96cb4e7";
  let digest = await digestTool.createDigest(scOrder, chainId, true, proxyAddr);
  console.log("digest=", digest);
  let digestBuffer = Buffer.from(digest.substring(2, digest.length), "hex");
  //let signature = await signer.signMessage(digestBuffer);

  //let [signature, digest] = await this._createSignature(scOrder, chainId, true, signer, proxyContract.address);
  /*
  const NAME = "Perpetual Trade Manager";
  let domainBuf = Buffer.from("EIP712Domain(string name,uint256 chainId,address verifyingContract)");
  const DOMAIN_TYPEHASH = keccak256(domainBuf);
  /* let domainSeparator = keccak256(
    defaultAbiCoder.encode(
      ["bytes32", "bytes32", "uint256", "address"],
      [DOMAIN_TYPEHASH, keccak256(Buffer.from(NAME)), 1001, proxyAddress]
    )
  );
  let V = defaultAbiCoder.encode(
    ["uint256", "address", "int256", "bytes32"],
    [123, "0x9d5aaB428e98678d0E645ea4AeBd25f744341a05", -1211, DOMAIN_TYPEHASH]
  );
  console.log(V);*/
}

async function brokerDigest() {
  let [sig, dgst, addr] = await BrokerDigest(
    80001,
    "0xCdd7C9e07689d1B3D558A714fAa5Cc4B6bA654bD",
    410,
    10001,
    "0x9d5aaB428e98678d0E645ea4AeBd25f744341a05",
    1691249493
  );
  console.log("Sig = ", sig);
  console.log("Digest = ", dgst);
  let dgstB = Buffer.from(dgst.substring(2, dgst.length), "hex");
  let recoveredAddr1 = ethers.utils.verifyMessage(dgstB, sig);
  let recoveredAddr = ethers.utils.recoverAddress(dgst, sig);
  console.log("recovered1 = ", recoveredAddr1);
  //console.log("recovered = ", recoveredAddr);
  console.log("addr = ", addr);
}

async function brokerDigest2() {
  let sig =
    "0x8b42c7be1f20e8bffc4c13eb2263e56a72d89eafb3d424bfa708b652ff9ec54e5c340ba94c5214dd169b9b66ed97af20546efea849deb9e0c627a99f92c30bce1c";
  let dgst = "0x67ea569dd56486634411bee7c5ea9e6d28da78fb70ba8c1f830aa4e74f0a65c9";
  console.log("Sig = ", sig);
  console.log("Digest = ", dgst);
  let recoveredAddr = ethers.utils.recoverAddress(dgst, sig);
  console.log("recovered = ", recoveredAddr);
}

async function brokerDigest3() {
  let [sig, dgst, addr] = await BrokerDigest(
    80001,
    "0xCdd7C9e07689d1B3D558A714fAa5Cc4B6bA654bD",
    60,
    10001,
    "0x9d5aaB428e98678d0E645ea4AeBd25f744341a05",
    1688347462
  );

  console.log("Sig = ", sig);
  console.log("Digest = ", dgst);
  let dgstB = Buffer.from(dgst.substring(2, dgst.length), "hex");
  let recoveredAddr = ethers.utils.verifyMessage(dgstB, sig);
  console.log("recovered = ", recoveredAddr);
}
//main();
//brokerDigest();
//brokerDigest2();
brokerDigest3();<|MERGE_RESOLUTION|>--- conflicted
+++ resolved
@@ -3,16 +3,12 @@
 import { keccak256 } from "@ethersproject/keccak256";
 import { StaticJsonRpcProvider } from "@ethersproject/providers";
 import { toUtf8Bytes } from "@ethersproject/strings";
-<<<<<<< HEAD
-
-=======
 import { Wallet } from "@ethersproject/wallet";
 import { ethers } from "ethers";
 import { BUY_SIDE, MASK_MARKET_ORDER, ORDER_TYPE_MARKET } from "../src/constants";
 import { floatToABK64x64 } from "../src/d8XMath";
 import { Order, SmartContractOrder } from "../src/nodeSDKTypes";
 import TraderDigests from "../src/traderDigests";
->>>>>>> 02878a54
 async function BrokerDigest(
   chainId: number,
   proxyAddress: string,
